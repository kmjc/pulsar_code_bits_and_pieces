--- conflicted
+++ resolved
@@ -709,7 +709,7 @@
             else:
                 logging.error(f"maskdt > tsamp, but not by an integer factor. maskdt/tsamp = {maskdt}/{tsamp} = {maskdt/tsamp}")
 
-        
+
         # check mask covers all data
         if not ((mask.nint - 1) * ptsperint) < nsamples <= (mask.nint * ptsperint):
             logging.error(f"Mask has {mask.nint} intervals and using {ptsperint} ptsperint. Data is {nsamples} samples but mask covers {(mask.nint - 1) * ptsperint} < samples <= {(mask.nint * ptsperint}")
@@ -722,12 +722,9 @@
 
     logging.info(f"Clipping etc will be done in intervals of {ptsperint}")
 
-<<<<<<< HEAD
-=======
     logging.info(
         f"clipping etc will be done in intervals of {ptsperint} as per mask/presto default",
     )
->>>>>>> 4d53b41f
 
     # Select gulp
     #######################################################################
